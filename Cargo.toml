--- conflicted
+++ resolved
@@ -1,10 +1,6 @@
 [package]
 name = "upnp-daemon"
-<<<<<<< HEAD
-version = "0.4.0-SNAPSHOT"
-=======
 version = "0.3.1"
->>>>>>> cb12f4ef
 authors = ["Florian Gamböck <mail@floga.de>"]
 edition = "2021"
 
