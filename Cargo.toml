--- conflicted
+++ resolved
@@ -1,10 +1,6 @@
 [package]
 name = "upnp-daemon"
-<<<<<<< HEAD
-version = "0.6.0-SNAPSHOT"
-=======
 version = "0.5.2"
->>>>>>> d3c42b32
 description = "A daemon for continuously opening ports via UPnP."
 readme = "README.md"
 categories = ["command-line-utilities", "network-programming"]
@@ -49,11 +45,7 @@
 
 # Internal dependencies
 
-<<<<<<< HEAD
-easy-upnp = { version = "0.2.0-SNAPSHOT", path = "crates/easy-upnp" }
-=======
 easy-upnp = { version = "0.1.1", path = "crates/easy-upnp" }
->>>>>>> d3c42b32
 
 # Runtime dependencies
 
