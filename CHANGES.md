<<<<<<< HEAD
# Changes since latest release
=======
# Changes in 0.4.1

-   Update dependencies to get security fixes
>>>>>>> a60da481

# Changes in 0.4.0

-   Upgrade clap for a better CLI experience

-   Support reading from stdin

-   Use tempfile to read from stdin

    This can be achieved by giving "-" as a filename. Internally, we create
    a temporary file, write the contents of stdin to it and read from it on
    each iteration. This way, we can use input from stdin even in daemon
    mode, where file handles to stdin, stdout, and stderr are closed.

-   Internal optimizations

-   Do not bail out on partly wrong config

    The config is read in entry by entry. If one entry is badly formatted,
    do not bail out and kill the whole application. Rather, write an error
    to the log and continue with the next entry.

-   Support config file in JSON format

-   Support CIDR notation in IP address

    This way, we can give an IP address as a range to match against
    connected interfaces. This is useful if we don't know our current IP
    address but we know the DHCP configuration of our router.

    Such an IP address might be `192.168.0.10` or `192.168.0.0/24` or even
    `192.168.0`.

    More examples can be found in the responsible library's documentation:
    https://docs.rs/cidr-utils/0.5.10/cidr_utils/index.html

-   Make pid file configurable

    Custom PID files may now be configured via the `--pid-file` option.

-   Support arbitrary CSV delimiters

    With the new `--csv-delimiter` option, you can configure your CSV file
    as you like. By default, we use the semicolon, but if you instead prefer
    a usual comma, you can just say so with `--csv-delimiter ','`.

    Please be aware that your shell might interpret the delimiter (for
    example, the semicolon is used in bash to separate two commands), so be
    sure to correctly escape it.

## Special Thanks

-   Succubyss

    For creating feature requests to add support for reading from stdin, JSON
    configs, and CIDR IP ranges.

# Changes in 0.3.1

-   Update dependencies to get security fixes

# Changes in 0.3.0

-   Make only-close actually work

    Due to a missing boolean check, the `--only-close-ports` flag did not
    work standalone, it must have been accompanied by
    `--close-ports-on-exit` to work.

    This restriction is fixed now, `--only-close-ports` now works standalone
    as intended.

# Changes in 0.2.0

-   Make daemonize specific to Unix

    Since the daemonize library only works on Unix like systems, make
    everything related to it also specific to Unix. This makes the program
    buildable and usable under Windows systems, too.

-   Add ctrlc as dependency

-   Use quitter channel to coordinate clean shutdown

-   Introduce method to delete ports

-   Support closing ports on exit

    The new command line flag `--close-ports-on-exit` triggers a last run
    through the config file on exit, where every defined port will be
    deleted from the open port mapping table on the router.

-   Support only closing ports

    The new command line flag `--only-close-ports` will not trigger the
    usual run to open ports, but instead just deletes the defined ports from
    the open ports mapping on the router and then exits.

## Special Thanks

-   Suyash Shandliya (PrisionMike)

    For notifying me about build problems on Windows machines. Hence,
    daemonize is now a UNIX-only feature.

# Changes in 0.1.0

-   Add first working prototype

-   Turn file path to absolute

    When daemonizing, the working directory will most likely be changed,
    therefore we need the absolute (canonical) path of the file to properly
    find it on the file system.

-   Daemonize and repeat program infinitely

    After each run, there is a waiting period of one minute.

-   Add flag to start program in foreground

    Some service monitoring programs expect daemons to run in foreground, so
    they can handle the state of the services with their own means.

-   Add onehot flag to stop program after one round

    This might be used for testing configurations, for example.

-   Add debug output if port in use

-   Add info output for each port mapping

-   Add customizable update interval

-   Rename ttl to duration

    In this context, "duration" is the correct term, ttl could be confusing.<|MERGE_RESOLUTION|>--- conflicted
+++ resolved
@@ -1,10 +1,8 @@
-<<<<<<< HEAD
 # Changes since latest release
-=======
+
 # Changes in 0.4.1
 
 -   Update dependencies to get security fixes
->>>>>>> a60da481
 
 # Changes in 0.4.0
 
