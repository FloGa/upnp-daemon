<<<<<<< HEAD
# Changes since latest release
=======
# Changes in 0.5.2

-   Update dependencies for security fixes
>>>>>>> d3c42b32

# Changes in 0.5.1

-   Use proper version for predicates

# Changes in 0.5.0

-   Split application and lib into workspaces

-   Don't use Result as parameter

    In the lib it does not make sense to do error handling from the CLI.
    This should happen in the CLI module.

-   Use IntoIterator to be more flexible

-   Add some integration tests

# Changes in 0.4.1

-   Update dependencies to get security fixes

# Changes in 0.4.0

-   Upgrade clap for a better CLI experience

-   Support reading from stdin

-   Use tempfile to read from stdin

    This can be achieved by giving "-" as a filename. Internally, we create
    a temporary file, write the contents of stdin to it and read from it on
    each iteration. This way, we can use input from stdin even in daemon
    mode, where file handles to stdin, stdout, and stderr are closed.

-   Internal optimizations

-   Do not bail out on partly wrong config

    The config is read in entry by entry. If one entry is badly formatted,
    do not bail out and kill the whole application. Rather, write an error
    to the log and continue with the next entry.

-   Support config file in JSON format

-   Support CIDR notation in IP address

    This way, we can give an IP address as a range to match against
    connected interfaces. This is useful if we don't know our current IP
    address but we know the DHCP configuration of our router.

    Such an IP address might be `192.168.0.10` or `192.168.0.0/24` or even
    `192.168.0`.

    More examples can be found in the responsible library's documentation:
    https://docs.rs/cidr-utils/0.5.10/cidr_utils/index.html

-   Make pid file configurable

    Custom PID files may now be configured via the `--pid-file` option.

-   Support arbitrary CSV delimiters

    With the new `--csv-delimiter` option, you can configure your CSV file
    as you like. By default, we use the semicolon, but if you instead prefer
    a usual comma, you can just say so with `--csv-delimiter ','`.

    Please be aware that your shell might interpret the delimiter (for
    example, the semicolon is used in bash to separate two commands), so be
    sure to correctly escape it.

## Special Thanks

-   Succubyss

    For creating feature requests to add support for reading from stdin, JSON
    configs, and CIDR IP ranges.

# Changes in 0.3.1

-   Update dependencies to get security fixes

# Changes in 0.3.0

-   Make only-close actually work

    Due to a missing boolean check, the `--only-close-ports` flag did not
    work standalone, it must have been accompanied by
    `--close-ports-on-exit` to work.

    This restriction is fixed now, `--only-close-ports` now works standalone
    as intended.

# Changes in 0.2.0

-   Make daemonize specific to Unix

    Since the daemonize library only works on Unix like systems, make
    everything related to it also specific to Unix. This makes the program
    buildable and usable under Windows systems, too.

-   Add ctrlc as dependency

-   Use quitter channel to coordinate clean shutdown

-   Introduce method to delete ports

-   Support closing ports on exit

    The new command line flag `--close-ports-on-exit` triggers a last run
    through the config file on exit, where every defined port will be
    deleted from the open port mapping table on the router.

-   Support only closing ports

    The new command line flag `--only-close-ports` will not trigger the
    usual run to open ports, but instead just deletes the defined ports from
    the open ports mapping on the router and then exits.

## Special Thanks

-   Suyash Shandliya (PrisionMike)

    For notifying me about build problems on Windows machines. Hence,
    daemonize is now a UNIX-only feature.

# Changes in 0.1.0

-   Add first working prototype

-   Turn file path to absolute

    When daemonizing, the working directory will most likely be changed,
    therefore we need the absolute (canonical) path of the file to properly
    find it on the file system.

-   Daemonize and repeat program infinitely

    After each run, there is a waiting period of one minute.

-   Add flag to start program in foreground

    Some service monitoring programs expect daemons to run in foreground, so
    they can handle the state of the services with their own means.

-   Add onehot flag to stop program after one round

    This might be used for testing configurations, for example.

-   Add debug output if port in use

-   Add info output for each port mapping

-   Add customizable update interval

-   Rename ttl to duration

    In this context, "duration" is the correct term, ttl could be confusing.<|MERGE_RESOLUTION|>--- conflicted
+++ resolved
@@ -1,10 +1,8 @@
-<<<<<<< HEAD
 # Changes since latest release
-=======
+
 # Changes in 0.5.2
 
 -   Update dependencies for security fixes
->>>>>>> d3c42b32
 
 # Changes in 0.5.1
 
