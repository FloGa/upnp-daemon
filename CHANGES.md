--- conflicted
+++ resolved
@@ -1,10 +1,8 @@
-<<<<<<< HEAD
 # Changes since latest release
-=======
+
 # Changes in 0.5.1
 
 -   Use proper version for predicates
->>>>>>> 32b9fa49
 
 # Changes in 0.5.0
 
