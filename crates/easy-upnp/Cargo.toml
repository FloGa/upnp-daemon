--- conflicted
+++ resolved
@@ -1,10 +1,6 @@
 [package]
 name = "easy-upnp"
-<<<<<<< HEAD
-version = "0.2.0-SNAPSHOT"
-=======
 version = "0.1.1"
->>>>>>> d3c42b32
 description = "Easily open and close UPnP ports."
 readme = "README.md"
 categories = ["network-programming"]
