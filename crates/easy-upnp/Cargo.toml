[package]
name = "easy-upnp"
<<<<<<< HEAD
version = "0.3.0-SNAPSHOT"
=======
version = "0.2.1"
>>>>>>> 2b566dfb
description = "Easily open and close UPnP ports."
readme = "README.md"
categories = ["network-programming"]

authors.workspace = true
edition.workspace = true
repository.workspace = true
license.workspace = true
include.workspace = true

[dependencies]
cidr-utils.workspace = true
get_if_addrs.workspace = true
igd.workspace = true
log.workspace = true
serde.workspace = true
thiserror.workspace = true<|MERGE_RESOLUTION|>--- conflicted
+++ resolved
@@ -1,10 +1,6 @@
 [package]
 name = "easy-upnp"
-<<<<<<< HEAD
-version = "0.3.0-SNAPSHOT"
-=======
 version = "0.2.1"
->>>>>>> 2b566dfb
 description = "Easily open and close UPnP ports."
 readme = "README.md"
 categories = ["network-programming"]
