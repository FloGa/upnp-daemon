--- conflicted
+++ resolved
@@ -1,10 +1,8 @@
-<<<<<<< HEAD
 # Changes since latest release
-=======
+
 # Changes in 0.2.1
 
 -   Update dependencies for security fixes
->>>>>>> 2b566dfb
 
 # Changes in 0.2.0
 
